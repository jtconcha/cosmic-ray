--- conflicted
+++ resolved
@@ -36,13 +36,8 @@
     conf['test_args'] = qprompt.ask_str('Test args')
 
     menu = qprompt.Menu()
-<<<<<<< HEAD
-    for i, e in enumerate(cosmic_ray.plugins.execution_engine_names()):
-        menu.add(str(i), e)
-=======
-    for at_pos, engine_name in enumerate(['local', 'celery']):
+    for at_pos, engine_name in enumerate(cosmic_ray.plugins.execution_engine_names()):
         menu.add(str(at_pos), engine_name)
->>>>>>> 12fd25ba
     conf['engine'] = menu.show(header="Execution engine",
                                returns="desc")
     return TEMPLATE.format(**conf)