"""This is the body of the low-level worker tool.

A worker is intended to run as a process that imports a module, mutates it in
one location with one operator, runs the tests, reports the results, and dies.
"""

import difflib
import importlib
import inspect
import logging
import subprocess
import sys
import traceback

import astunparse

import cosmic_ray.compat.json
from cosmic_ray.config import serialize_config
from cosmic_ray.importing import preserve_modules, using_ast
from cosmic_ray.mutating import MutatingCore
from cosmic_ray.parsing import get_ast
from cosmic_ray.testing.test_runner import TestOutcome
from cosmic_ray.util import StrEnum
from cosmic_ray.work_item import WorkItem, WorkItemJsonDecoder


try:
    import typing      # the typing module does some fancy stuff at import time
                       # which we shall not do twice... by loading it here,
                       # preserve_modules does not delete it and therefore
                       # fancy stuff happens only once
except ImportError:
    pass

<<<<<<< HEAD
from .config import Config, serialize_config
from .importing import preserve_modules, using_ast
from .mutating import MutatingCore
from .parsing import get_ast
from .testing.test_runner import TestOutcome
from .work_item import WorkItem

=======
>>>>>>> 7d67c580
log = logging.getLogger()


class WorkerOutcome(StrEnum):
    """Possible outcomes for a worker.
    """
    NORMAL = 'normal'       # The worker exited normally, producing valid output
    EXCEPTION = 'exception' # The worker exited with an exception
    ABNORMAL = 'abnormal'   # The worker did not exit normally or with an exception (e.g. a segfault)
    NO_TEST = 'no-test'     # The worker had no test to run
    TIMEOUT = 'timeout'     # The worker timed out
    SKIPPED = 'skipped'     # The job was skipped (worker was not executed)


def worker(module_name,
           operator_class,
           occurrence,
           test_runner):
    """Mutate the OCCURRENCE-th site for OPERATOR_CLASS in MODULE_NAME, run the
    tests, and report the results.

    This is fundamentally the single-mutation-and-test-run process
    implementation.

    There are three high-level ways that a worker can finish. First, it could
    fail exceptionally, meaning that some uncaught exception made its way from
    some part of the operation to terminate the function. This function will
    intercept all exceptions and return it in a non-exceptional structure.

    Second, the mutation testing machinery may determine that there is no
    OCCURENCE-th instance for OPERATOR_NAME in the module under test. In this
    case there is no way to report a test result (i.e. killed, survived, or
    incompetent) so a special value is returned indicating that no mutation is
    possible.

    Finally, and hopefully normally, the worker will find that it can run a
    test. It will do so and report back the result - killed, survived, or
    incompetent - in a structured way.

    Returns: a WorkItem

    Raises: This will generally not raise any exceptions. Rather, exceptions
        will be reported using the 'exception' result-type in the return value.

    """
    try:
        with preserve_modules():
            module = importlib.import_module(module_name)
            module_source_file = inspect.getsourcefile(module)
            module_ast = get_ast(module)
            module_source = astunparse.unparse(module_ast)

            core = MutatingCore(occurrence)
            operator = operator_class(core)
            # note: after this step module_ast and modified_ast
            # appear to be the same
            modified_ast = operator.visit(module_ast)
            modified_source = astunparse.unparse(modified_ast)

            if not core.activation_record:
                return WorkItem(
                    worker_outcome=WorkerOutcome.NO_TEST)

            # generate a source diff to visualize how the mutation
            # operator has changed the code
            module_diff = ["--- mutation diff ---"]
            for line in difflib.unified_diff(module_source.split('\n'),
                                             modified_source.split('\n'),
                                             fromfile="a" + module_source_file,
                                             tofile="b" + module_source_file,
                                             lineterm=""):
                module_diff.append(line)

        with using_ast(module_name, module_ast):
            rec = test_runner()

        rec.update({
            'diff': module_diff,
            'worker_outcome': WorkerOutcome.NORMAL
        })
        rec.update(core.activation_record)
        return rec

    except Exception:  # noqa # pylint: disable=broad-except
        return WorkItem(
            data=traceback.format_exception(*sys.exc_info()),
            test_outcome=TestOutcome.INCOMPETENT,
            worker_outcome=WorkerOutcome.EXCEPTION)


def worker_process(work_item,
                   timeout,
                   config: Config):
    """Run `cosmic-ray worker` in a subprocess and return the results,
    passing `config` to it via stdin.

    Returns: An updated WorkItem

    """
    # The work_item param may come as just a dict (e.g. if it arrives over
    # celery), so we reconstruct a WorkItem to make it easier to work with.
    work_item = WorkItem(work_item)

    command = 'cosmic-ray worker {module} {operator} {occurrence}'.format(
        **work_item)

    log.info('executing: %s', command)

    proc = subprocess.Popen(command.split(),
                            stdin=subprocess.PIPE,
                            stdout=subprocess.PIPE,
                            universal_newlines=True)
    config_string = serialize_config(config)
    try:
        outs, _ = proc.communicate(input=config_string, timeout=timeout)
        result = cosmic_ray.compat.json.loads(outs, cls=WorkItemJsonDecoder)
        work_item.update({
            k: v
            for k, v
            in result.items()
            if v is not None
        })
    except subprocess.TimeoutExpired as exc:
        work_item.worker_outcome = WorkerOutcome.TIMEOUT
        work_item.data = exc.timeout
        proc.kill()
    except cosmic_ray.compat.json.JSONDecodeError as exc:
        work_item.test_outcome = TestOutcome.INCOMPETENT
        work_item.worker_outcome = WorkerOutcome.ABNORMAL
        work_item.data = traceback.format_exception(*sys.exc_info())

    work_item.command_line = command
    return work_item<|MERGE_RESOLUTION|>--- conflicted
+++ resolved
@@ -32,16 +32,6 @@
 except ImportError:
     pass
 
-<<<<<<< HEAD
-from .config import Config, serialize_config
-from .importing import preserve_modules, using_ast
-from .mutating import MutatingCore
-from .parsing import get_ast
-from .testing.test_runner import TestOutcome
-from .work_item import WorkItem
-
-=======
->>>>>>> 7d67c580
 log = logging.getLogger()
 
 
