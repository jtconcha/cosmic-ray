"""This is the body of the low-level worker tool.

A worker is intended to run as a process that imports a module, mutates it in
one location with one operator, runs the tests, reports the results, and dies.
"""

import difflib
import importlib
import inspect
import json
import logging
import subprocess
import sys
import traceback

<<<<<<< HEAD
from .config import serialize_config
=======
import astunparse

>>>>>>> 12fd25ba
from .importing import preserve_modules, using_ast
from .mutating import MutatingCore
from .parsing import get_ast
from .testing.test_runner import TestOutcome
from .work_record import WorkRecord

LOG = logging.getLogger()


class WorkerOutcome:  # pylint: disable=too-few-public-methods
    """Possible outcomes for a worker.
    """
    NORMAL = 'normal'
    EXCEPTION = 'exception'
    NO_TEST = 'no-test'
    TIMEOUT = 'timeout'


def worker(module_name,
           operator_class,
           occurrence,
           test_runner):
    """Mutate the OCCURRENCE-th site for OPERATOR_CLASS in MODULE_NAME, run the
    tests, and report the results.

    This is fundamentally the single-mutation-and-test-run process
    implementation.

    There are three high-level ways that a worker can finish. First, it could
    fail exceptionally, meaning that some uncaught exception made its way from
    some part of the operation to terminate the function. This function will
    intercept all exceptions and return it in a non-exceptional structure.

    Second, the mutation testing machinery may determine that there is no
    OCCURENCE-th instance for OPERATOR_NAME in the module under test. In this
    case there is no way to report a test result (i.e. killed, survived, or
    incompetent) so a special value is returned indicating that no mutation is
    possible.

    Finally, and hopefully normally, the worker will find that it can run a
    test. It will do so and report back the result - killed, survived, or
    incompetent - in a structured way.

    Returns: a WorkRecord

    Raises: This will generally not raise any exceptions. Rather, exceptions
        will be reported using the 'exception' result-type in the return value.

    """
    try:
        with preserve_modules():
            module = importlib.import_module(module_name)
            module_source_file = inspect.getsourcefile(module)
            module_ast = get_ast(module)
            module_source = astunparse.unparse(module_ast)

            core = MutatingCore(occurrence)
            operator = operator_class(core)
            # note: after this step module_ast and modified_ast
            # appear to be the same
            modified_ast = operator.visit(module_ast)
            modified_source = astunparse.unparse(modified_ast)

            if not core.activation_record:
                return WorkRecord(
                    worker_outcome=WorkerOutcome.NO_TEST)

            # generate a source diff to visualize how the mutation
            # operator has changed the code
            module_diff = ["--- mutation diff ---"]
            for line in difflib.unified_diff(module_source.split('\n'),
                                             modified_source.split('\n'),
                                             fromfile="a" + module_source_file,
                                             tofile="b" + module_source_file,
                                             lineterm=""):
                module_diff.append(line)

        with using_ast(module_name, module_ast):
            rec = test_runner()

        rec.update({
            'diff': module_diff,
            'worker_outcome': WorkerOutcome.NORMAL
        })
        rec.update(core.activation_record)
        return rec

    except Exception:  # noqa # pylint: disable=broad-except
        return WorkRecord(
            data=traceback.format_exception(*sys.exc_info()),
            test_outcome=TestOutcome.INCOMPETENT,
            worker_outcome=WorkerOutcome.EXCEPTION)


def worker_process(work_record,
                   timeout,
                   config):
    """Run `cosmic-ray worker` in a subprocess and return the results,
    passing `config` to it via stdin.

    Returns: An updated WorkRecord

    """
    # The work_record param may come as just a dict (e.g. if it arrives over
    # celery), so we reconstruct a WorkRecord to make it easier to work with.
    work_record = WorkRecord(work_record)

    command = 'cosmic-ray worker {module} {operator} {occurrence}'.format(
        **work_record)

    LOG.info('executing: %s', command)

    proc = subprocess.Popen(command.split(),
                            stdin=subprocess.PIPE,
                            stdout=subprocess.PIPE,
                            universal_newlines=True)
    config_string = serialize_config(config)
    try:
        outs, _ = proc.communicate(input=config_string, timeout=timeout)
        result = json.loads(outs)
        work_record.update({
            k: v
            for k, v
            in result.items()
            if v is not None
        })
    except subprocess.TimeoutExpired as e:
        work_record.worker_outcome = WorkerOutcome.TIMEOUT
        work_record.data = e.timeout
        proc.kill()
    except json.JSONDecodeError as e:
        work_record.worker_outcome = WorkerOutcome.EXCEPTION
        work_record.data = e

    work_record.command_line = command
    return work_record<|MERGE_RESOLUTION|>--- conflicted
+++ resolved
@@ -13,12 +13,9 @@
 import sys
 import traceback
 
-<<<<<<< HEAD
-from .config import serialize_config
-=======
 import astunparse
 
->>>>>>> 12fd25ba
+from .config import serialize_config
 from .importing import preserve_modules, using_ast
 from .mutating import MutatingCore
 from .parsing import get_ast
