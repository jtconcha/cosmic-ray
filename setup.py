import io
import os
import re
from setuptools import setup, find_packages
import sys


def read(*names, **kwargs):
    with io.open(
        os.path.join(os.path.dirname(__file__), *names),
        encoding=kwargs.get("encoding", "utf8")
    ) as fp:
        return fp.read()


def find_version(*file_paths):
    version_file = read(*file_paths)
    version_match = re.search(r"^__version__ = ['\"]([^'\"]*)['\"]",
                              version_file, re.M)
    if version_match:
        return version_match.group(1)
    raise RuntimeError("Unable to find version string.")


long_description = read('README.md', mode='rt')


operators = [
    'number_replacer = '
    'cosmic_ray.operators.number_replacer:NumberReplacer',

    'mutate_comparison_operator = '
    'cosmic_ray.operators.comparison_operator_replacement:MutateComparisonOperator',

    'replace_true_false = '
    'cosmic_ray.operators.boolean_replacer:ReplaceTrueFalse',

    'replace_and_with_or = '
    'cosmic_ray.operators.boolean_replacer:ReplaceAndWithOr',

    'replace_or_with_and = '
    'cosmic_ray.operators.boolean_replacer:ReplaceOrWithAnd',

    'add_not = '
    'cosmic_ray.operators.boolean_replacer:AddNot',

    'mutate_unary_operator ='
    'cosmic_ray.operators.unary_operator_replacement:MutateUnaryOperator',

    'mutate_binary_operator ='
    'cosmic_ray.operators.binary_operator_replacement:MutateBinaryOperator',

    'break_continue_replacement ='
    'cosmic_ray.operators.break_continue:ReplaceBreakWithContinue',

<<<<<<< HEAD
    'exception_replacer ='
    'cosmic_ray.operators.exception_replacer:ExceptionReplacer',
=======
    'zero_iteration_loop ='
    'cosmic_ray.operators.zero_iteration_loop:ZeroIterationLoop',
>>>>>>> 50293667
]

INSTALL_REQUIRES = [
    'astunparse',
    'decorator',
    'docopt_subcommands',
    'nose',
    'pathlib',
    'pytest>=3.0',
    'stevedore',
    'tinydb>=3.2.1',
    'transducer',
    'celery<4',
]

if sys.version_info < (3, 4):
    INSTALL_REQUIRES.append('enum34')

setup(
    name='cosmic_ray',
    version=find_version('cosmic_ray/version.py'),
    packages=find_packages(),

    author='Sixty North AS',
    author_email='austin@sixty-north.com',
    description='Mutation testing',
    license='MIT License',
    keywords='testing',
    url='http://github.com/sixty-north/cosmic-ray',
    classifiers=[
        'Development Status :: 4 - Beta',
        'Environment :: Console',
        'Intended Audience :: Developers',
        'License :: OSI Approved :: MIT License',
        'Operating System :: OS Independent',
        'Programming Language :: Python',
        'Programming Language :: Python :: 3.4',
        'Programming Language :: Python :: 3.5',
        'Topic :: Software Development :: Libraries :: Python Modules',
        'Topic :: Software Development :: Testing',
    ],
    platforms='any',
    include_package_data=True,
    install_requires=INSTALL_REQUIRES,
    # List additional groups of dependencies here (e.g. development dependencies).
    # You can install these using the following syntax, for example:
    # $ pip install -e .[dev,test]
    extras_require={
        'test': ['hypothesis']
    },
    entry_points={
        'console_scripts': [
            'cosmic-ray = cosmic_ray.cli:main',
        ],
        'cosmic_ray.test_runners': [
            'nose = cosmic_ray.testing.nose_runner:NoseRunner',
            'unittest = cosmic_ray.testing.unittest_runner:UnittestRunner',
            'pytest = cosmic_ray.testing.pytest_runner:PytestRunner',
        ],
        'cosmic_ray.operators': operators,
    },
    long_description=long_description,
)<|MERGE_RESOLUTION|>--- conflicted
+++ resolved
@@ -53,13 +53,11 @@
     'break_continue_replacement ='
     'cosmic_ray.operators.break_continue:ReplaceBreakWithContinue',
 
-<<<<<<< HEAD
     'exception_replacer ='
     'cosmic_ray.operators.exception_replacer:ExceptionReplacer',
-=======
+
     'zero_iteration_loop ='
     'cosmic_ray.operators.zero_iteration_loop:ZeroIterationLoop',
->>>>>>> 50293667
 ]
 
 INSTALL_REQUIRES = [
